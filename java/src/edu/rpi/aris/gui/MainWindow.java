--- conflicted
+++ resolved
@@ -85,19 +85,10 @@
     public void initialize() {
         scrollPane.getContent().boundsInLocalProperty().addListener((observableValue, oldBounds, newBounds) -> {
             if (oldBounds.getHeight() != newBounds.getHeight()) {
-<<<<<<< HEAD
-                ProofLine line;
-                synchronized (MainWindow.class) {
-                    line = (ProofLine) proofLines.get(selectedLine.get());
-                }
-                if (line != null)
-                    scrollPane.setVvalue((line).getRootNode().getBoundsInLocal().getMaxY());
-=======
                 ProofLine line = (ProofLine) proofLines.get(selectedLine.get());
                 if (line != null) {
                     //TODO: auto scroll if necessary
                 }
->>>>>>> 62bfaef4
             }
         });
         addProofLine(true, 0, 0);
