--- conflicted
+++ resolved
@@ -236,11 +236,8 @@
 #[derive(Clone, Copy, Debug, PartialEq, Eq)]
 pub struct SharedChecks<T>(T);
 
-<<<<<<< HEAD
+
 pub type Rule = SharedChecks<Coprod!(PropositionalInference, PredicateInference, BooleanInference, ConditionalInference, BiconditionalInference, QuantifierInference, BooleanEquivalence, ConditionalEquivalence, BiconditionalEquivalence, QuantifierEquivalence, Special, Induction, Reduction, EmptyRule)>;
-=======
-pub type Rule = SharedChecks<Coprod!(PropositionalInference, PredicateInference, BooleanInference, ConditionalInference, BiconditionalInference, QuantifierInference, BooleanEquivalence, ConditionalEquivalence, BiconditionalEquivalence, QuantifierEquivalence, Special, Induction, EmptyRule)>;
->>>>>>> 947da035
 
 /// Conveniences for constructing rules of the appropriate type, primarily for testing.
 /// The non-standard naming conventions here are because a module is being used to pretend to be an enum.
@@ -1883,7 +1880,6 @@
             BiconditionalComplement => check_by_rewrite_rule_confl(p, deps, conclusion, false, &equivs::BICONDITIONAL_COMPLEMENT, "none"),
             BiconditionalIdentity => check_by_rewrite_rule_confl(p, deps, conclusion, false, &equivs::BICONDITIONAL_IDENTITY, "none"),
             BiconditionalNegation => check_by_rewrite_rule_confl(p, deps, conclusion, true, &equivs::BICONDITIONAL_NEGATION, "none"),
-<<<<<<< HEAD
             BiconditionalSubstitution => {
                 let premise = p.lookup_expr_or_die(&deps[0])?;
                 let premise_sub = biconditional_substitution(premise.clone());
@@ -1894,15 +1890,11 @@
                     //Rule was not used correctly
                 }
             }
-=======
-            BiconditionalSubstitution => check_by_rewrite_rule_confl(p, deps, conclusion, true, &equivs::BICONDITIONAL_SUBSTITUTION, "none"),
->>>>>>> 947da035
             KnightsAndKnaves => check_by_rewrite_rule_confl(p, deps, conclusion, true, &equivs::KNIGHTS_AND_KNAVES, "none"),
         }
     }
 }
 
-<<<<<<< HEAD
 /// Perform biconditional substitution in an expression.
 ///
 /// If the expression contains a biconditional `(phi <-> psi)`, this function finds
@@ -1976,8 +1968,6 @@
     }
 }
 
-=======
->>>>>>> 947da035
 impl RuleT for QuantifierEquivalence {
     fn get_name(&self) -> String {
         use QuantifierEquivalence::*;
@@ -2238,7 +2228,7 @@
     }
 }
 
-<<<<<<< HEAD
+
 impl RuleT for Reduction {
     fn get_name(&self) -> String {
         use Reduction::*;
@@ -2276,8 +2266,7 @@
     }
 }
 
-=======
->>>>>>> 947da035
+
 impl RuleT for EmptyRule {
     fn get_name(&self) -> String {
         "Rule".to_string()
