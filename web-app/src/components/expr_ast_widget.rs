--- conflicted
+++ resolved
@@ -1,76 +1,3 @@
-<<<<<<< HEAD
-use crate::components::expr_entry::ExprEntry;
-
-use aris::expr::Expr;
-
-use yew::prelude::*;
-
-pub struct ExprAstWidget {
-    link: ComponentLink<Self>,
-    current_input: String,
-    last_good_parse: String,
-    current_expr: Option<Expr>,
-}
-
-#[derive(Clone, Properties)]
-pub struct ExprAstWidgetProps {
-    pub initial_contents: String,
-}
-
-impl Component for ExprAstWidget {
-    type Message = String;
-    type Properties = ExprAstWidgetProps;
-    fn create(props: Self::Properties, link: ComponentLink<Self>) -> Self {
-        let mut ret = Self { link, current_expr: None, current_input: props.initial_contents.clone(), last_good_parse: "".into() };
-        ret.update(props.initial_contents);
-        ret
-    }
-    fn update(&mut self, msg: Self::Message) -> ShouldRender {
-        use aris::parser::parse;
-        self.current_input = msg.clone();
-        self.current_expr = parse(&*msg);
-        if let Some(expr) = &self.current_expr {
-            self.last_good_parse = format!("{}", expr);
-        }
-        true
-    }
-    fn change(&mut self, _: Self::Properties) -> ShouldRender {
-        false
-    }
-    fn view(&self) -> Html {
-        // Convert expression to debug string
-        let expr_debug = self.current_expr.as_ref().map(|e| format!("{:#?}", e));
-
-        // Convert debug expression to HTML or parse error
-        let expr_debug = match expr_debug {
-            Some(s) => {
-                html! {
-                    <div class="card">
-                        <pre> { s } </pre>
-                    </div>
-                }
-            }
-            None => {
-                html! {
-                    <div class="alert alert-danger"> { "Parse error" } </div>
-                }
-            }
-        };
-
-        html! {
-            <div class="alert alert-primary m-4">
-                <h2> { "Enter Expression:" } </h2>
-                <ExprEntry
-                    oninput=self.link.callback(|value| value)
-                    init_value={ &self.current_input } />
-                <hr />
-                <h5> { &self.last_good_parse } </h5>
-                { expr_debug }
-            </div>
-        }
-    }
-}
-=======
 use crate::components::expr_entry::ExprEntry;
 
 use aris::expr::Expr;
@@ -142,5 +69,4 @@
             </div>
         }
     }
-}
->>>>>>> b2d7ebe0
+}